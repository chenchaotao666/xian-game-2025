--- conflicted
+++ resolved
@@ -2,36 +2,41 @@
   "name": "xian-game-2025",
   "version": "1.0.0",
   "description": "三国策略对战游戏 - 基于行为树的AI实现",
-  "main": "src/index.js",
+  "main": "src/index.ts",
   "type": "module",
   "scripts": {
-    "test": "jest",
+    "test": "jest -c jest.config.mjs",
     "test:watch": "jest --watch",
     "test:coverage": "jest --coverage",
-    "lint": "eslint src/ tests/ examples/",
-    "lint:fix": "eslint src/ tests/ examples/ --fix",
     "example": "node examples/basic-game.js",
     "start": "node examples/basic-game.js"
-  },
-  "dependencies": {
-    "mistreevous": "^4.2.0"
   },
   "devDependencies": {
     "@babel/core": "^7.22.0",
     "@babel/preset-env": "^7.22.0",
-    "babel-jest": "^29.0.0",
-    "eslint": "^8.42.0",
-    "jest": "^29.0.0"
+    "@rollup/plugin-commonjs": "^28.0.3",
+    "@rollup/plugin-node-resolve": "^16.0.1",
+    "@rollup/plugin-swc": "^0.4.0",
+    "@rollup/plugin-typescript": "^12.1.2",
+    "@swc/core": "^1.12.7",
+    "@swc/jest": "^0.2.38",
+    "@types/jest": "^29.5.14",
+    "@types/react": "^19.1.8",
+    "@types/react-dom": "^19.1.5",
+    "@vitejs/plugin-react-swc": "^3.10.0",
+    "jest": "^29.7.0",
+    "rollup": "^4.44.1",
+    "tslib": "^2.8.1",
+    "typescript": "^5.6.3",
+    "vite": "^6.3.5",
+    "eslint": "^8.42.0"
   },
-<<<<<<< HEAD
   "private": true,
   "dependencies": {
     "mistreevous": "^4.2.0",
     "react": "^19.1.0",
     "react-dom": "^19.1.0"
-  }
-}
-=======
+  },
   "keywords": [
     "三国",
     "策略游戏", 
@@ -41,5 +46,4 @@
   ],
   "author": "AI Assistant",
   "license": "MIT"
-} 
->>>>>>> 53550548
+} 